#include <iostream>

#include "math/matrixtools.h"
#include "math/quaternion.h"
#include "ogl/opengl.h"
#include "ogl/camtrackball.h"

OGL_NAMESPACE_BEGIN

CamTrackball::CamTrackball (void)
{
    this->cam = 0;
    this->tb_radius = 1.0f;
    this->tb_center = math::Vec3f(0.0f);
    this->tb_tocam = math::Vec3f(0.0f, 0.0f, 1.0f);
    this->tb_upvec = math::Vec3f(0.0f, 1.0f, 0.0f);
}

/* ---------------------------------------------------------------- */

void
CamTrackball::consume_event (MouseEvent const& event)
{
    if (event.type == MOUSE_EVENT_PRESS)
    {
        if (event.button == MOUSE_BUTTON_LEFT)
        {
            this->rot_mouse_x = event.x;
            this->rot_mouse_y = event.y;
            this->rot_tb_tocam = this->tb_tocam;
            this->rot_tb_upvec = this->tb_upvec;
        }
        else if (event.button == MOUSE_BUTTON_MIDDLE)
        {
            this->zoom_mouse_y = event.y;
            this->zoom_tb_radius = this->tb_radius;
        }
        else if (event.button == MOUSE_BUTTON_RIGHT)
        {
            math::Vec3f center = get_center(event.x, event.y);
            if (center != math::Vec3f(0.0f))
                this->tb_center = center;
        }
    }
    else if (event.type == MOUSE_EVENT_MOVE)
    {
        if (event.button_mask & MOUSE_BUTTON_LEFT)
        {
            if (event.x == this->rot_mouse_x && event.y == this->rot_mouse_y)
            {
                this->tb_tocam = this->rot_tb_tocam;
                this->tb_upvec = this->rot_tb_upvec;
            }
            else
            {
                this->handle_tb_rotation(event.x, event.y);
            }
        }

        if (event.button_mask & MOUSE_BUTTON_MIDDLE)
        {
            int mouse_diff = this->zoom_mouse_y - event.y;
            float zoom_speed = this->zoom_tb_radius / 100.0f;
            float cam_diff = (float)mouse_diff * zoom_speed;
            float new_radius = this->zoom_tb_radius + cam_diff;
            this->tb_radius = math::algo::clamp(new_radius, this->cam->z_near, this->cam->z_far);
        }
    }
    else if (event.type == MOUSE_EVENT_WHEEL_UP)
    {
        this->tb_radius = this->tb_radius + this->tb_radius / 10.0f;
        this->tb_radius = std::min(this->cam->z_far, this->tb_radius);
    }
    else if (event.type == MOUSE_EVENT_WHEEL_DOWN)
    {
        this->tb_radius = this->tb_radius - this->tb_radius / 10.0f;
        this->tb_radius = std::max(this->cam->z_near, this->tb_radius);
    }
}

/* ---------------------------------------------------------------- */

void
CamTrackball::consume_event (KeyboardEvent const& /*event*/)
{
}

/* ---------------------------------------------------------------- */

void
CamTrackball::handle_tb_rotation (int x, int y)
{
    /* Get ball normals. */
    math::Vec3f bn_start = this->get_ball_normal
        (this->rot_mouse_x, this->rot_mouse_y);
    math::Vec3f bn_now = this->get_ball_normal(x, y);

    /* Rotation axis and angle. */
    //math::Vec3f axis = bn_now.cross(bn_start);
    math::Vec3f axis = bn_start.cross(bn_now);
    float angle = std::acos(bn_start.dot(bn_now));

    /* Rotate axis to world coords. Build inverse viewing matrix from
     * values stored at the time of mouse click.
     */
    math::Matrix4f cam_to_world;
    math::Vec3f campos = this->tb_center + this->rot_tb_tocam * this->tb_radius;
    math::Vec3f viewdir = -this->rot_tb_tocam;
    cam_to_world = math::matrix_viewtrans(campos, viewdir, this->rot_tb_upvec);
    cam_to_world = math::matrix_invert_trans(cam_to_world);
    axis = cam_to_world.mult(axis, 0.0f);
    axis.normalize();

    /* Rotate camera and up vector around axis. */
    math::Quat4f rot(axis, angle);
    this->tb_tocam = rot.rotate(this->rot_tb_tocam);
    this->tb_upvec = rot.rotate(this->rot_tb_upvec);
}

/* ---------------------------------------------------------------- */

math::Vec3f
CamTrackball::get_center (int x, int y)
{
<<<<<<< HEAD
    /* Patchsize should be odd and larger than one. */
    int const patchsize = 9;
    int const half_patchsize = patchsize / 2;

    float depth = 1.0f;
    float deptharr[patchsize][patchsize];

    int const min_x = x - half_patchsize;
    int const min_y = this->cam->height - 1 - y - half_patchsize;

    if (min_x >= 0 && min_x + patchsize < this->cam->width
        && min_y >= 0 && min_y + patchsize < this->cam->height)
    {
        /* Read depth value from depth buffer. */
        glReadPixels(min_x, min_y, patchsize, patchsize,
            GL_DEPTH_COMPONENT, GL_FLOAT, &deptharr);

        /* searches for valid depth values in spiral beginning at the center */
        int dx = 1;
        int dy = 0;
        int radius = 0;
        int x = half_patchsize;
        int y = half_patchsize;
        for (int i = 0; i < patchsize * patchsize; i++)
        {
            if (deptharr[x][y] != 1.0f)
            {
                depth = deptharr[x][y];
                break;
            }

            x += dx;
            y += dy;

            if (x > half_patchsize + radius)
            {
                radius++;
                dx = 0;
                dy = -1;
            }

            if (y <= half_patchsize - radius)
=======
    /* Try to find a valid depth value in a spiral around the click point. */
    float depth = 1.0f;
    {
        /* Patchsize should be odd and larger than one. */
        int const patch_size = 9;
        int const patch_halfsize = patch_size / 2;
        int const screen_width = this->cam->width;
        int const screen_height = this->cam->height;
        int const center_x = x;
        int const center_y = y;
        int dx = 1;
        int dy = 0;
        int radius = 0;
        while (radius <= patch_halfsize)
        {
            if (x >= 0 && x < screen_width && y > 0 && y < screen_height)
                glReadPixels(x, screen_height - y - 1, 1, 1,
                    GL_DEPTH_COMPONENT, GL_FLOAT, &depth);
            if (depth != 1.0f)
                break;

            x += dx;
            y += dy;
            if (x > center_x + radius)
            {
                radius += 1;
                dx = 0;
                dy = -1;
            }
            if (y <= center_y - radius)
>>>>>>> c1f56a91
            {
                dx = -1;
                dy = 0;
            }
<<<<<<< HEAD

            if (x <= half_patchsize - radius)
=======
            if (x <= center_x - radius)
>>>>>>> c1f56a91
            {
                dx = 0;
                dy = 1;
            }
<<<<<<< HEAD

            if (y >= half_patchsize + radius)
=======
            if (y >= center_y + radius)
>>>>>>> c1f56a91
            {
                dx = 1;
                dy = 0;
            }
        }
    }

    /* Exit if depth value is not set. */
    if (depth == 1.0f)
        return math::Vec3f(0.0f); // TODO: Better "error" reporting

    float const fx = static_cast<float>(x);
    float const fy = static_cast<float>(y);
    float const fw = static_cast<float>(this->cam->width);
    float const fh = static_cast<float>(this->cam->height);

    /* Calculate camera-to-surface distance (orthographic). */
    float dist = (this->cam->z_far * this->cam->z_near)
        / ((this->cam->z_near - this->cam->z_far) * depth + this->cam->z_far);

    /* Fix distance value caused by projection. */
    {
        /* Create point on near plane corresponding to click coords. */
        math::Vec3f pnp((2.0f * fx / (fw - 1.0f) - 1.0f) * this->cam->right,
            (1.0f - 2.0f * fy / (fh - 1.0f)) * this->cam->top,
            this->cam->z_near);
        float cosangle = pnp.normalized()[2];
        dist /= cosangle;
    }

    /* Create a point in unit cube corresponding to the click coords. */
    math::Vec3f ray(2.0f * fx / (fw - 1.0f) - 1.0f,
        1.0f - 2.0f * fy / (fh - 1.0f), 0.0f);
    /* Convert cube click coords to ray in camera corrds. */
    ray = this->cam->inv_proj.mult(ray, 1.0f);
    /* Ray to new camera center in camera coords. */
    ray = ray.normalized() * dist;
    /* Ray to new camera center in world coords. */
    ray = this->cam->inv_view.mult(ray, 0.0f);

    return this->cam->pos + ray;
}

/* ---------------------------------------------------------------- */

math::Vec3f
CamTrackball::get_ball_normal (int x, int y)
{
    /* Calculate normal on unit sphere. */
    math::Vec3f sn;
    sn[0] = 2.0f * (float)x / (float)(this->cam->width - 1) - 1.0f;
    sn[1] = 1.0f - 2.0f * (float)y / (float)(this->cam->height - 1);
    float z2 = 1.0f - sn[0] * sn[0] - sn[1] * sn[1];
    sn[2] = z2 > 0.0f ? std::sqrt(z2) : 0.0f;

    return sn.normalize();
}

/* ---------------------------------------------------------------- */

void
CamTrackball::set_camera_params (math::Vec3f const& center,
    math::Vec3f const& lookat, math::Vec3f const& upvec)
{
    this->tb_radius = (center - lookat).norm();
    this->tb_center = lookat;
    this->tb_tocam = (center - lookat).normalized();
    this->tb_upvec = upvec;
}

OGL_NAMESPACE_END<|MERGE_RESOLUTION|>--- conflicted
+++ resolved
@@ -122,50 +122,6 @@
 math::Vec3f
 CamTrackball::get_center (int x, int y)
 {
-<<<<<<< HEAD
-    /* Patchsize should be odd and larger than one. */
-    int const patchsize = 9;
-    int const half_patchsize = patchsize / 2;
-
-    float depth = 1.0f;
-    float deptharr[patchsize][patchsize];
-
-    int const min_x = x - half_patchsize;
-    int const min_y = this->cam->height - 1 - y - half_patchsize;
-
-    if (min_x >= 0 && min_x + patchsize < this->cam->width
-        && min_y >= 0 && min_y + patchsize < this->cam->height)
-    {
-        /* Read depth value from depth buffer. */
-        glReadPixels(min_x, min_y, patchsize, patchsize,
-            GL_DEPTH_COMPONENT, GL_FLOAT, &deptharr);
-
-        /* searches for valid depth values in spiral beginning at the center */
-        int dx = 1;
-        int dy = 0;
-        int radius = 0;
-        int x = half_patchsize;
-        int y = half_patchsize;
-        for (int i = 0; i < patchsize * patchsize; i++)
-        {
-            if (deptharr[x][y] != 1.0f)
-            {
-                depth = deptharr[x][y];
-                break;
-            }
-
-            x += dx;
-            y += dy;
-
-            if (x > half_patchsize + radius)
-            {
-                radius++;
-                dx = 0;
-                dy = -1;
-            }
-
-            if (y <= half_patchsize - radius)
-=======
     /* Try to find a valid depth value in a spiral around the click point. */
     float depth = 1.0f;
     {
@@ -196,27 +152,16 @@
                 dy = -1;
             }
             if (y <= center_y - radius)
->>>>>>> c1f56a91
             {
                 dx = -1;
                 dy = 0;
             }
-<<<<<<< HEAD
-
-            if (x <= half_patchsize - radius)
-=======
             if (x <= center_x - radius)
->>>>>>> c1f56a91
             {
                 dx = 0;
                 dy = 1;
             }
-<<<<<<< HEAD
-
-            if (y >= half_patchsize + radius)
-=======
             if (y >= center_y + radius)
->>>>>>> c1f56a91
             {
                 dx = 1;
                 dy = 0;
